--- conflicted
+++ resolved
@@ -22,12 +22,8 @@
         flags (absl.flags): Object to be used to access absl flags.
     """
     def __init__(self, obstacle_tracking_stream, ground_obstacles_stream,
-<<<<<<< HEAD
-                 finished_indicator_stream, evaluate_timely, frame_gap, flags):
-=======
                  finished_indicator_stream, evaluate_timely, matching_policy,
                  frame_gap, flags):
->>>>>>> 0bc7ee2d
         obstacle_tracking_stream.add_callback(self.on_tracker_obstacles)
         ground_obstacles_stream.add_callback(self.on_ground_obstacles)
         erdos.add_watermark_callback(
@@ -50,10 +46,7 @@
         self._end_anchored_accumulator = mm.MOTAccumulator(auto_id=True)
         self._metrics_host = mm.metrics.create()
         self._evaluate_timely = evaluate_timely
-<<<<<<< HEAD
-=======
         self._matching_policy = matching_policy
->>>>>>> 0bc7ee2d
         # The start time of the most recent inference that completed before
         # the timestamp of the watermark.
         self._start_time_best_inference = None
@@ -82,15 +75,12 @@
         return [finished_indicator_stream]
 
     def on_watermark(self, timestamp, finished_indicator_stream):
-<<<<<<< HEAD
-=======
         """Invoked when all input streams have received a watermark.
 
         Args:
             timestamp (:py:class:`erdos.timestamp.Timestamp`): The timestamp of
                 the watermark.
         """
->>>>>>> 0bc7ee2d
         if timestamp.is_top:
             return
         assert len(timestamp.coordinates) == 1
@@ -119,85 +109,6 @@
         self.__drain_accuracy_compute_buffer(st)
         # Increase the frontier to process the next start time.
         self._start_time_frontier += 1
-<<<<<<< HEAD
-
-    def __compute_frame_gap(self, game_time):
-        """Infer frame gap if not explicitly provided in constructor."""
-        if not self._frame_gap:
-            if not self._last_notification:
-                self._last_notification = game_time
-                return
-            else:
-                self._frame_gap = (game_time - self._last_notification)
-                self._last_notification = game_time
-
-    def __drain_accuracy_compute_buffer(self, up_to_time):
-        for (st, et, end_anchored) in self._accuracy_compute_buffer:
-            if et <= up_to_time:
-                self.compute_accuracy(st, et, end_anchored)
-        self._accuracy_compute_buffer = list(
-            filter(lambda args: args[1] > up_to_time,
-                   self._accuracy_compute_buffer))
-        # Getting minimum of two items which may be None. If one of the values
-        # is None then pick the other, if both are None then set min to None.
-        smallest_start_time = min(self._accuracy_compute_buffer,
-                                  default=[None])[0]
-        candidate_list = [smallest_start_time, self._start_time_best_inference]
-        gc_upper_threshold = min([x for x in candidate_list if x is not None],
-                                 default=None)
-        if gc_upper_threshold is not None:
-            self.__gc_obstacles_earlier_than(gc_upper_threshold)
-
-    def compute_accuracy(self, frame_time, ground_time, end_anchored):
-        tracker_obstacles = self.get_tracked_obstacles_at(frame_time)
-        ground_obstacles = self.get_ground_obstacles_at(ground_time)
-        if end_anchored:
-            metrics_summary_df = self.__get_tracker_metrics(
-                tracker_obstacles, ground_obstacles,
-                self._end_anchored_accumulator)
-            self.__write_metrics_to_csv(metrics_summary_df, "end", ground_time)
-        else:
-            metrics_summary_df = self.__get_tracker_metrics(
-                tracker_obstacles, ground_obstacles,
-                self._start_anchored_accumulator)
-            self.__write_metrics_to_csv(metrics_summary_df, "start",
-                                        frame_time)
-
-    def __write_metrics_to_csv(self, metrics_summary_df, anchor_type,
-                               anchor_time):
-        for metric_name in self._flags.tracking_metrics:
-            if metric_name in metrics_summary_df.columns:
-                if (metric_name == 'mostly_tracked'
-                        or metric_name == 'mostly_lost'
-                        or metric_name == 'partially_tracked'):
-                    ratio = metrics_summary_df[metric_name].values[
-                        0] / metrics_summary_df['num_unique_objects'].values[0]
-                    self._csv_logger.info("{},{},{},{},{},{:.4f}".format(
-                        time_epoch_ms(), anchor_type, anchor_time,
-                        self.config.name, 'ratio_' + metric_name, ratio))
-                elif metric_name == 'motp':
-                    # See https://github.com/cheind/py-motmetrics/issues/92
-                    motp = (1 -
-                            metrics_summary_df[metric_name].values[0]) * 100
-                    self._csv_logger.info('{},{},{},{},{},{:.4f}'.format(
-                        time_epoch_ms(), anchor_type, anchor_time,
-                        self.config.name, metric_name, motp))
-                elif (metric_name == 'idf1' or metric_name == 'mota'):
-                    metric_val = \
-                        metrics_summary_df[metric_name].values[0] * 100
-                    self._csv_logger.info('{},{},{},{},{},{:.4f}'.format(
-                        time_epoch_ms(), anchor_type, anchor_time,
-                        self.config.name, metric_name, metric_val))
-                else:
-                    self._csv_logger.info('{},{},{},{},{},{:.4f}'.format(
-                        time_epoch_ms(), anchor_type, anchor_time,
-                        self.config.name, metric_name,
-                        metrics_summary_df[metric_name].values[0]))
-            else:
-                raise ValueError(
-                    'Unexpected tracking metric: {}'.format(metric_name))
-
-=======
 
     def __compute_frame_gap(self, game_time):
         """Infer frame gap if not explicitly provided in constructor."""
@@ -277,7 +188,6 @@
                 raise ValueError(
                     'Unexpected tracking metric: {}'.format(metric_name))
 
->>>>>>> 0bc7ee2d
     def get_ground_obstacles_at(self, timestamp):
         for (ground_time, obstacles) in self._ground_obstacles:
             if ground_time == timestamp:
@@ -368,17 +278,6 @@
         return tracker_metrics_df
 
     def __compute_closest_frame_time(self, time):
-<<<<<<< HEAD
-        base = math.ceil(int(time) / self._frame_gap) * self._frame_gap
-        return base
-
-    # def __compute_closest_frame_time(self, time):
-    #     base = int(time) / self._frame_gap * self._frame_gap
-    #     if time - base < self._frame_gap / 2:
-    #         return base
-    #     else:
-    #         return base + self._frame_gap
-=======
         if self._matching_policy == 'ceil':
             base = math.ceil(int(time) / self._frame_gap) * self._frame_gap
         elif self._matching_policy == 'round':
@@ -386,5 +285,4 @@
         else:
             raise ValueError('Matching policy {} not supported'.format(
                 self._matching_policy))
-        return base
->>>>>>> 0bc7ee2d
+        return base