--- conflicted
+++ resolved
@@ -269,10 +269,7 @@
 def add_tracking_evaluation(obstacle_tracking_stream,
                             ground_obstacles_stream,
                             evaluate_timely=False,
-<<<<<<< HEAD
-=======
                             matching_policy='ceil',
->>>>>>> 0bc7ee2d
                             frame_gap=None,
                             name='tracking_eval_operator'):
     from pylot.perception.tracking.tracking_eval_operator import \
@@ -284,11 +281,7 @@
     [finished_indicator_stream
      ] = erdos.connect(TrackingEvalOperator, op_config,
                        [obstacle_tracking_stream, ground_obstacles_stream],
-<<<<<<< HEAD
-                       evaluate_timely, frame_gap, FLAGS)
-=======
                        evaluate_timely, matching_policy, frame_gap, FLAGS)
->>>>>>> 0bc7ee2d
     return finished_indicator_stream
 
 
